/*
 * Copyright (C) 2020 Slack Technologies, Inc.
 *
 * Licensed under the Apache License, Version 2.0 (the "License");
 * you may not use this file except in compliance with the License.
 * You may obtain a copy of the License at
 *
 *    http://www.apache.org/licenses/LICENSE-2.0
 *
 * Unless required by applicable law or agreed to in writing, software
 * distributed under the License is distributed on an "AS IS" BASIS,
 * WITHOUT WARRANTIES OR CONDITIONS OF ANY KIND, either express or implied.
 * See the License for the specific language governing permissions and
 * limitations under the License.
 */

package com.slack.keeper

import com.google.common.truth.Truth.assertThat
import com.squareup.javapoet.ClassName
import org.gradle.testkit.runner.BuildResult
import org.gradle.testkit.runner.BuildTask
import org.gradle.testkit.runner.GradleRunner
import org.gradle.testkit.runner.TaskOutcome
import org.intellij.lang.annotations.Language
import org.junit.Rule
import org.junit.Test
import org.junit.rules.TemporaryFolder
import org.junit.runner.RunWith
import org.junit.runners.Parameterized
import org.junit.runners.Parameterized.Parameters
import java.io.File
import java.util.zip.ZipFile
import javax.lang.model.element.Modifier.STATIC
import com.squareup.kotlinpoet.ClassName as KpClassName

/**
 * Testing gradle plugins is finicky. If you get errors when running from the IDE, try following
 * these instructions: https://stackoverflow.com/a/44692954/3323598
 *
 * Alternatively - run `./gradlew pluginUnderTestMetadata` once from the command line to generate
 * the metadata file and then try again from the IDE.
 *
 * Doubly alternatively - only run tests from the command line. GradleRunner doesn't have great IDE
 * integration and it's not worth the trouble for a small test suite like this if it's not
 * cooperating.
 *
 * To debug the Gradle plugin's code itself, uncomment the `.withDebug()` line in [runGradle]
 * function. Normal debugging in the test code doesn't require this.
 *
 * ---
 *
 * The basic test project structure is roughly this:
 *
 * ```
 * projectDir
 *   - build.gradle
 *   - proguardConfigOutput.pro
 *   - src
 *     - androidTest
 *       - AndroidManifest.xml
 *       - java/com/slack/keeper/example
 *         - ApplicationUsedClass.java
 *         - SampleApplication.java
 *         - TestOnlyClass.java
 *         - TestOnlyKotlinClass.kt
 *         - UnusedClass.java
 *     - main
 *       - AndroidManifest.xml
 *       - java/com/slack/keeper/example
 *         - TestOnlyClassCaller.java
 *         - TestOnlyKotlinClassCaller.kt
 * ```
 */
@RunWith(Parameterized::class)
class KeeperFunctionalTest(private val minifierType: MinifierType) {

  companion object {
    @JvmStatic
    @Parameters(name = "{0}")
    fun data(): List<Array<*>> {
      return listOf(*MinifierType.values().map { arrayOf(it) }.toTypedArray())
    }
  }

  /**
   * Represents a minifier type.
   *
   * @property taskName The representation in a gradle task name.
   * @property expectedRules The expected generated rules outputted by `-printconfiguration`.
   * @property gradleArgs The requisite gradle invocation parameters to enable this minifier.
   */
  enum class MinifierType(
      val taskName: String,
      val expectedRules: String,
      vararg val gradleArgs: String
  ) {
    R8("R8", EXPECTED_GENERATED_RULES, "-Pandroid.enableR8=true"),
    PROGUARD("Proguard", EXPECTED_PROGUARD_CONFIG, "-Pandroid.enableR8=false")
  }

  @Rule
  @JvmField
  val temporaryFolder: TemporaryFolder = TemporaryFolder.builder().assureDeletion().build()

  /**
   * Basic smoke test. This covers the standard flow and touches on the following:
   * - Variant configuration
   * - Packaging of intermediate jars with compiled sources (including Kotlin sources)
   * - Generation of inferred rules
   * - Inclusion of generated rules in the final proguard configuration
   */
  @Test
  fun standard() {
    val (projectDir, proguardConfigOutput) = prepareProject(temporaryFolder,
        buildGradleFile("staging"))

    val result = projectDir.runAsWiredStaging()

    // Ensure the expected parameterized minifiers ran
    assertThat(result.resultOf(
        KeeperPlugin.interpolateTaskName("ExternalStaging", minifierType.taskName))).isEqualTo(
        TaskOutcome.SUCCESS)
    assertThat(result.resultOf(KeeperPlugin.interpolateTaskName("ExternalStagingAndroidTest",
        minifierType.taskName))).isEqualTo(TaskOutcome.SUCCESS)

    // Assert we correctly packaged app classes
    val appJar = projectDir.generatedChild("externalStaging.jar")
    val appClasses = ZipFile(appJar).readClasses()
    assertThat(appClasses).containsAtLeastElementsIn(EXPECTED_APP_CLASSES)
    assertThat(appClasses).containsNoneIn(EXPECTED_ANDROID_TEST_CLASSES)

    // Assert we correctly packaged androidTest classes
    val androidTestJar = projectDir.generatedChild("externalStagingAndroidTest.jar")
    val androidTestClasses = ZipFile(androidTestJar).readClasses()
    assertThat(androidTestClasses).containsAtLeastElementsIn(EXPECTED_ANDROID_TEST_CLASSES)
    assertThat(androidTestClasses).containsNoneIn(EXPECTED_APP_CLASSES)

    // Assert we correctly generated rules
    val generatedRules = projectDir.generatedChild(
        "inferredExternalStagingAndroidTestKeepRules.pro")
    assertThat(generatedRules.readText().trim()).isEqualTo(EXPECTED_GENERATED_RULES)

    // Finally - verify our rules were included in the final minification execution.
    // Have to compare slightly different strings because proguard's format is a little different
    assertThat(proguardConfigOutput.readText().trim()).contains(minifierType.expectedRules)
  }

  // Asserts that our variant filter properly filters things out. In our fixture project, the
  // "externalRelease" build variant will be ignored, while tasks will be generated for the
  // "internalRelease" variant.
  @Test
  fun variantFilter() {
    val (projectDir, _) = prepareProject(temporaryFolder, buildGradleFile("release",
        sampleVariantFilter = SampleVariantFilter.ONLY_INTERNAL_RELEASE))

    val result = runGradle(projectDir, "assembleExternalRelease", "assembleInternalRelease", "-x",
        "lintVitalExternalRelease", "-x", "lintVitalInternalRelease")
    assertThat(result.findTask("jarExternalReleaseAndroidTestClassesForKeeper")).isNull()
    assertThat(result.findTask("jarExternalReleaseClassesForKeeper")).isNull()
    assertThat(result.findTask("inferExternalReleaseAndroidTestKeepRulesForKeeper")).isNull()

    assertThat(result.resultOf("jarInternalReleaseAndroidTestClassesForKeeper")).isEqualTo(TaskOutcome.SUCCESS)
    assertThat(result.resultOf("jarInternalReleaseClassesForKeeper")).isEqualTo(TaskOutcome.SUCCESS)
    assertThat(result.resultOf("inferInternalReleaseAndroidTestKeepRulesForKeeper")).isEqualTo(TaskOutcome.SUCCESS)
  }

  // Asserts that if Keeper was configured to create keep rules for a variant that isn't minified,
  // an error will be emitted, and the tasks won't be created.
  @Test
  fun variantFilterWarning() {
<<<<<<< HEAD
    val (projectDir, _) = prepareProject(temporaryFolder,
        buildGradleFile("debug", includeVariantFilter = false))
=======
    // internalDebug variant isn't minified, but the variantFilter includes it.
    val (projectDir, _) = prepareProject(temporaryFolder, buildGradleFile("debug",
        sampleVariantFilter = SampleVariantFilter.ONLY_INTERNAL_DEBUG))
>>>>>>> fa537dc0

    val result = runGradle(projectDir, "assembleInternalDebug")

    // Keeper doesn't create the tasks.
    assertThat(result.findTask("jarInternalDebugAndroidTestClassesForKeeper")).isNull()
    assertThat(result.findTask("jarInternalDebugClassesForKeeper")).isNull()
    assertThat(result.findTask("inferInternalDebugAndroidTestKeepRulesForKeeper")).isNull()
    assertThat(result.output).contains(
        "Keeper is configured to generate keep rules for the \"internalDebug\" build variant")
  }

  // Ensures that manual R8 repo management works
  @Test
  fun manualR8RepoManagement() {
    val (projectDir, _) = prepareProject(temporaryFolder, buildGradleFile("staging", false))
    projectDir.runAsWiredStaging()
  }

  @Test
  fun duplicateClassesWarning() {
    val buildFile = buildGradleFile(
        testBuildType = "staging",
        emitDebugInformation = true,
        extraDependencies = mapOf(
            "implementation" to "\"org.threeten:threetenbp:1.4.0:no-tzdb\"",
            "androidTestImplementation" to "\"org.threeten:threetenbp:1.4.0\""
        )
    )
    val (projectDir, _) = prepareProject(temporaryFolder, buildFile)
    projectDir.runSingleTask("jarExternalStagingAndroidTestClassesForKeeper")

    // Check that we emitted a duplicate classes file
    val duplicateClasses = projectDir.generatedChild(
        "diagnostics/externalStagingAndroidTestDuplicateClasses.txt")
    assertThat(duplicateClasses.readText().trim()).isNotEmpty()
  }

  // TODO test cases
  //  Transitive androidTest deps using transitive android deps (i.e. like IdlingResource)
  //  multidex (zip64 use in jars)

  private fun File.runSingleTask(name: String): BuildResult {
    val result = runGradle(this, name, "-x", "lintVitalExternalStaging")
    assertThat(result.resultOf(name)).isEqualTo(
        TaskOutcome.SUCCESS)
    return result
  }

  private fun File.runAsWiredStaging(): BuildResult {
    val result = runSingleTask("assembleExternalStagingAndroidTest")
    assertThat(result.resultOf("jarExternalStagingAndroidTestClassesForKeeper")).isEqualTo(
        TaskOutcome.SUCCESS)
    assertThat(result.resultOf("jarExternalStagingClassesForKeeper")).isEqualTo(
        TaskOutcome.SUCCESS)
    assertThat(result.resultOf("inferExternalStagingAndroidTestKeepRulesForKeeper")).isEqualTo(
        TaskOutcome.SUCCESS)
    return result
  }

  private fun runGradle(projectDir: File, vararg args: String): BuildResult {
    return GradleRunner.create()
        .forwardStdOutput(System.out.writer())
        .forwardStdError(System.err.writer())
        .withProjectDir(projectDir)
        // TODO eventually test with configuration caching enabled
        // https://docs.gradle.org/nightly/userguide/configuration_cache.html#testkit
        .withArguments("--stacktrace", *minifierType.gradleArgs, *args)
        .withPluginClasspath()
//        .withDebug(true)
        .build()
  }

  private fun BuildResult.findTask(name: String): BuildTask? {
    return task(name.prefixIfNot(":"))
  }

  private fun BuildResult.resultOf(name: String): TaskOutcome {
    return findTask(name)?.outcome
        ?: error(
            "Could not find task '$name', which is usually an indication that it didn't run. See GradleRunner's printed task graph for more details.")
  }
}

private fun String.prefixIfNot(prefix: String) =
    if (this.startsWith(prefix)) this else "$prefix$this"

@Language("PROGUARD")
private val EXPECTED_GENERATED_RULES = """
  -keep class com.slack.keeper.sample.TestOnlyClass {
    public static void testOnlyMethod();
  }
  -keep class com.slack.keeper.sample.TestOnlyKotlinClass {
    public void testOnlyMethod();
    com.slack.keeper.sample.TestOnlyKotlinClass INSTANCE;
  }
""".trimIndent()

@Language("PROGUARD")
private val EXPECTED_PROGUARD_CONFIG = """
    -keep class com.slack.keeper.sample.TestOnlyClass {
        public static void testOnlyMethod();
    }
    
    -keep class com.slack.keeper.sample.TestOnlyKotlinClass {
        com.slack.keeper.sample.TestOnlyKotlinClass INSTANCE;
        public void testOnlyMethod();
    }
""".trimIndent()

@Language("PROGUARD")
private val TEST_PROGUARD_RULES = """
  # Basically don't do anything to androidTest code
  -dontskipnonpubliclibraryclassmembers
  -dontoptimize
  -dontobfuscate
  -dontshrink
  -ignorewarnings
  -dontnote **
""".trimIndent()

<<<<<<< HEAD
=======
enum class SampleVariantFilter(val groovy: String) {
  NONE(""),
  ONLY_INTERNAL_RELEASE(
      """
      variantFilter {
        setIgnore(name != "internalRelease")
      }
      """.trimIndent()
  ),
  ONLY_INTERNAL_DEBUG(
      """
      variantFilter {
        setIgnore(name != "internalDebug")
      }
      """.trimIndent()
  );
}

@Language("groovy")
>>>>>>> fa537dc0
private fun buildGradleFile(
    testBuildType: String,
    automaticR8RepoManagement: Boolean = true,
    sampleVariantFilter: SampleVariantFilter = SampleVariantFilter.NONE,
    emitDebugInformation: Boolean = false,
    extraDependencies: Map<String, String> = emptyMap()
): String {
  @Suppress("UnnecessaryVariable")
  @Language("groovy")
  val buildScript = """
  buildscript {
    repositories {
      google()
      mavenCentral()
      jcenter()
    }

    dependencies {
      // Note: this version doesn't really matter, the plugin's version will override it in the test
      classpath "com.android.tools.build:gradle:4.0.0"
      //noinspection DifferentKotlinGradleVersion
      classpath "org.jetbrains.kotlin:kotlin-gradle-plugin:1.3.72"
    }
  }

  plugins {
    id 'com.slack.keeper' apply false
  }

  apply plugin: 'com.android.application'
  apply plugin: 'org.jetbrains.kotlin.android'
  apply plugin: 'com.slack.keeper'

  android {
    compileSdkVersion 29

    defaultConfig {
      applicationId "com.slack.keeper.sample"
      minSdkVersion 21
      targetSdkVersion 29
    }

    buildTypes {
      release {
        minifyEnabled = true
        signingConfig = buildTypes.debug.signingConfig
        proguardFiles getDefaultProguardFile('proguard-android.txt'), 'testconfiguration.pro'
        testProguardFiles('proguard-test-rules.pro')
      }
      staging {
        initWith release
        matchingFallbacks = ['release']
      }
    }
    
    flavorDimensions "environment"
    productFlavors {
      internal {
        dimension "environment"
        applicationIdSuffix ".internal"
        versionNameSuffix "-internal"
      }

      external {
        dimension "environment"
      }
    }

    testBuildType = "$testBuildType"
  }

  repositories {
    google()
    mavenCentral()
    jcenter()
    ${
    if (automaticR8RepoManagement) "" else """
    maven {
      url = uri("https://storage.googleapis.com/r8-releases/raw")
      content {
        includeModule("com.android.tools", "r8")
      }
    }
    """
  }
  }
  
  keeper {
<<<<<<< HEAD
    emitDebugInformation.set($emitDebugInformation)
    automaticR8RepoManagement.set($automaticR8RepoManagement)
    ${
    if (!includeVariantFilter) "" else """
    variantFilter {
      setIgnore(name == "externalRelease")
    }
    """
  }
=======
    ${if (automaticR8RepoManagement) "" else "automaticR8RepoManagement = false"}
    emitDebugInformation.set($emitDebugInformation)
    ${sampleVariantFilter.groovy}
>>>>>>> fa537dc0
  }
  
  dependencies {
    //noinspection DifferentStdlibGradleVersion
    implementation "org.jetbrains.kotlin:kotlin-stdlib:1.3.72"
    ${extraDependencies.entries.joinToString("\n") { "    ${it.key} ${it.value}" }}
  }
""".trimIndent()
  return buildScript
}

private val MAIN_SOURCES = setOf(
    // Class that's accessed from the application but not test sources
    javaFile("com.slack.keeper.sample", "ApplicationUsedClass") {
      methodSpec("applicationCalledMethod") {
        addModifiers(STATIC)
        addComment("This method is called from the application class")
      }
    },
    javaFile("com.slack.keeper.sample", "SampleApplication") {
      superclass(ClassName.get("android.app", "Application"))
      methodSpec("onCreate") {
        addAnnotation(Override::class.java)
        addStatement("super.onCreate()")
        addStatement("\$T.applicationCalledMethod()",
            ClassName.get("com.slack.keeper.sample", "ApplicationUsedClass"))
      }
    },
    // Class that's only accessed from androidTest
    javaFile("com.slack.keeper.sample", "TestOnlyClass") {
      methodSpec("testOnlyMethod") {
        addModifiers(STATIC)
        addComment("This method is only called from androidTest sources!")
      }
    },
    // Class that's only accessed from androidTest
    kotlinFile("com.slack.keeper.sample", "TestOnlyKotlinClass") {
      funSpec("testOnlyMethod") {
        addComment("This method is only called from androidTest sources!")
      }
    },
    // Class that's unused
    javaFile("com.slack.keeper.sample", "UnusedClass") {
      methodSpec("unusedMethod") {
        addModifiers(STATIC)
        addComment("This class and method are completely unused")
      }
    }
)

private val ANDROID_TEST_SOURCES = setOf(
    // AndroidTest file that uses the TestOnlyClass
    javaFile("com.slack.keeper.sample", "TestOnlyClassCaller") {
      methodSpec("callTestOnlyMethod") {
        addStatement("\$T.testOnlyMethod()",
            ClassName.get("com.slack.keeper.sample", "TestOnlyClass"))
      }
    },
    // AndroidTest file that uses the TestOnlyKotlinClass
    kotlinFile("com.slack.keeper.sample", "TestOnlyKotlinClassCaller") {
      funSpec("callTestOnlyMethod") {
        addStatement("%T.testOnlyMethod()",
            KpClassName("com.slack.keeper.sample", "TestOnlyKotlinClass"))
      }
    }
)

// We include Unit.class here because that allows us to also test that App's transitive dependencies
// are included in the jar and excluded from the androidTest jar (anything present in both is only
// stored in the app jar). Unit is from the Kotlin stdlib.
private val EXPECTED_APP_CLASSES: Set<String> = MAIN_SOURCES.mapToSet {
  "${it.name}.class"
} + "Unit.class"

private val EXPECTED_ANDROID_TEST_CLASSES: Set<String> = ANDROID_TEST_SOURCES.mapToSet {
  "${it.name}.class"
}

private data class ProjectData(val dir: File, val proguardConfigOutput: File)

private fun prepareProject(temporaryFolder: TemporaryFolder, buildFileText: String): ProjectData {
  // Create fixture
  val projectDir = temporaryFolder.newFolder("testProject")
  projectDir.newFile("build.gradle").apply { writeText(buildFileText) }
  projectDir.newFile("proguard-test-rules.pro") { writeText(TEST_PROGUARD_RULES) }
  projectDir.newFile("src/main/AndroidManifest.xml") {
    writeText("""
      <?xml version="1.0" encoding="utf-8"?>
      <manifest package="com.slack.keeper.sample">
        <application name="com.slack.keeper.sample.SampleApplication" />
      </manifest>
    """.trimIndent())
  }
  projectDir.newFile("src/androidTest/AndroidManifest.xml") {
    writeText("""
      <?xml version="1.0" encoding="utf-8"?>
      <manifest package="com.slack.keeper.sample" />
    """.trimIndent())
  }

  val mainSources = projectDir.newDir("src/main/java")
  MAIN_SOURCES.forEach {
    mainSources += it
  }

  val androidTestSources = projectDir.newDir("src/androidTest/java")
  ANDROID_TEST_SOURCES.forEach {
    androidTestSources += it
  }

  // To verify we correctly wired the generated rules into the minification task, we add a custom
  // second proguard file that just specifies `-printconfiguration` pointing to an output file
  // that we can read to verify our generated rules were added.
  val proguardConfigOutput = projectDir.newFile("proguardConfigOutput.pro")
  projectDir.newFile("testconfiguration.pro") {
    writeText("""
      -printconfiguration ${proguardConfigOutput.absolutePath}
      -keep class com.slack.keeper.sample.SampleApplication { *; }
    """.trimIndent())
  }

  return ProjectData(projectDir, proguardConfigOutput)
}

private fun <T, R> Collection<T>.mapToSet(mapper: (T) -> R): Set<R> {
  return mapTo(mutableSetOf(), mapper)
}<|MERGE_RESOLUTION|>--- conflicted
+++ resolved
@@ -169,14 +169,9 @@
   // an error will be emitted, and the tasks won't be created.
   @Test
   fun variantFilterWarning() {
-<<<<<<< HEAD
-    val (projectDir, _) = prepareProject(temporaryFolder,
-        buildGradleFile("debug", includeVariantFilter = false))
-=======
     // internalDebug variant isn't minified, but the variantFilter includes it.
     val (projectDir, _) = prepareProject(temporaryFolder, buildGradleFile("debug",
         sampleVariantFilter = SampleVariantFilter.ONLY_INTERNAL_DEBUG))
->>>>>>> fa537dc0
 
     val result = runGradle(projectDir, "assembleInternalDebug")
 
@@ -297,8 +292,6 @@
   -dontnote **
 """.trimIndent()
 
-<<<<<<< HEAD
-=======
 enum class SampleVariantFilter(val groovy: String) {
   NONE(""),
   ONLY_INTERNAL_RELEASE(
@@ -318,7 +311,6 @@
 }
 
 @Language("groovy")
->>>>>>> fa537dc0
 private fun buildGradleFile(
     testBuildType: String,
     automaticR8RepoManagement: Boolean = true,
@@ -407,21 +399,10 @@
   }
   
   keeper {
-<<<<<<< HEAD
     emitDebugInformation.set($emitDebugInformation)
     automaticR8RepoManagement.set($automaticR8RepoManagement)
-    ${
-    if (!includeVariantFilter) "" else """
-    variantFilter {
-      setIgnore(name == "externalRelease")
-    }
-    """
-  }
-=======
-    ${if (automaticR8RepoManagement) "" else "automaticR8RepoManagement = false"}
     emitDebugInformation.set($emitDebugInformation)
     ${sampleVariantFilter.groovy}
->>>>>>> fa537dc0
   }
   
   dependencies {
