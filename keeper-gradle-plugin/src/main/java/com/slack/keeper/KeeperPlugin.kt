/*
 * Copyright (C) 2020 Slack Technologies, LLC
 *
 * Licensed under the Apache License, Version 2.0 (the "License");
 * you may not use this file except in compliance with the License.
 * You may obtain a copy of the License at
 *
 *    https://www.apache.org/licenses/LICENSE-2.0
 *
 * Unless required by applicable law or agreed to in writing, software
 * distributed under the License is distributed on an "AS IS" BASIS,
 * WITHOUT WARRANTIES OR CONDITIONS OF ANY KIND, either express or implied.
 * See the License for the specific language governing permissions and
 * limitations under the License.
 */

@file:Suppress("UnstableApiUsage", "DEPRECATION")

package com.slack.keeper

import com.android.build.api.artifact.MultipleArtifact
import com.android.build.api.variant.AndroidTest
import com.android.build.api.variant.ApplicationAndroidComponentsExtension
import com.android.build.api.variant.ApplicationVariant
import com.android.build.gradle.AppExtension
import com.android.build.gradle.internal.publishing.AndroidArtifacts
import com.android.build.gradle.internal.publishing.AndroidArtifacts.ArtifactType
import com.android.build.gradle.internal.tasks.L8DexDesugarLibTask
import com.android.build.gradle.internal.tasks.R8Task
import org.gradle.api.GradleException
import org.gradle.api.Plugin
import org.gradle.api.Project
import org.gradle.api.Task
import org.gradle.api.UnknownTaskException
import org.gradle.api.artifacts.ArtifactCollection
import org.gradle.api.artifacts.Configuration
import org.gradle.api.file.Directory
import org.gradle.api.file.RegularFile
import org.gradle.api.provider.Provider
import org.gradle.api.tasks.TaskContainer
import org.gradle.api.tasks.TaskProvider
import org.gradle.api.tasks.compile.JavaCompile
import org.gradle.kotlin.dsl.create
import org.gradle.kotlin.dsl.getByType
import org.gradle.kotlin.dsl.named
import org.gradle.kotlin.dsl.register
import org.gradle.kotlin.dsl.withType
import org.gradle.util.GradleVersion
import org.jetbrains.kotlin.gradle.tasks.KotlinCompile
import java.io.File
import java.io.IOException
import java.util.Locale

internal const val TAG = "Keeper"
internal const val KEEPER_TASK_GROUP = "keeper"

/**
 * A simple Gradle plugin that hooks into Proguard/R8 to add extra keep rules based on what androidTest classes use from
 * the target app's sources. This is necessary because AGP does not factor in androidTest usages of target app sources
 * when running the minification step, which can result in runtime errors if APIs used by tests are removed.
 *
 * This is a workaround until AGP supports this: https://issuetracker.google.com/issues/126429384.
 *
 * This is optionally configurable via the [`keeper`][KeeperExtension] extension. For example:
 *
 * ```kotlin
 * keeper {
 *   automaticR8RepoManagement = false
 *   r8JvmArgs = ["-Xdebug", "-Xrunjdwp:transport=dt_socket,address=5005,server=y,suspend=y"]
 * }
 * ```
 *
 * The general logic flow:
 * - Create a custom `r8` configuration for the R8 dependency.
 * - Register two jar tasks. One for all the classes in its target `testedVariant` and one for all
 *   the classes in the androidTest variant itself. This will use their variant-provided [JavaCompile]
 *   tasks and [KotlinCompile] tasks if available.
 * - Register a [`infer${androidTestVariant}UsageForKeeper`][InferAndroidTestKeepRules] task that
 *   plugs the two aforementioned jars into R8's `PrintUses` or `TraceReferences` CLI and outputs
 *   the inferred proguard rules into a new intermediate .pro file.
 * - Finally - the generated file is wired in to Proguard/R8 via private task APIs and setting
 *   their `configurationFiles` to include our generated one.
 *
 * Appropriate task dependencies (via inputs/outputs, not `dependsOn`) are set up, so this is automatically run as part
 * of the target app variant's full minified APK.
 *
 * The tasks themselves take roughly ~20 seconds total extra work in the Slack android app, with the infer and app jar
 * tasks each taking around 8-10 seconds and the androidTest jar taking around 2 seconds.
 */
public class KeeperPlugin : Plugin<Project> {

  internal companion object {
    const val INTERMEDIATES_DIR = "intermediates/keeper"
    const val PRINTUSES_DEFAULT_VERSION = "1.6.53"
    const val TRACE_REFERENCES_DEFAULT_VERSION = "3.0.9-dev"
    const val CONFIGURATION_NAME = "keeperR8"
    private val MIN_GRADLE_VERSION = GradleVersion.version("7.2")

    fun interpolateR8TaskName(variantName: String): String {
      return "minify${variantName.capitalize(Locale.US)}WithR8"
    }

    fun interpolateL8TaskName(variantName: String): String {
      return "l8DexDesugarLib${variantName.capitalize(Locale.US)}"
    }
  }

  override fun apply(project: Project) {
    val gradleVersion = GradleVersion.version(project.gradle.gradleVersion)
    check(gradleVersion >= MIN_GRADLE_VERSION) {
      "Keeper requires Gradle ${MIN_GRADLE_VERSION.version} or later."
    }
    project.pluginManager.withPlugin("com.android.application") {
      val appExtension = project.extensions.getByType<AppExtension>()
      val appComponentsExtension =
        project.extensions.getByType<ApplicationAndroidComponentsExtension>()
      val extension = project.extensions.create<KeeperExtension>("keeper")
      project.configureKeepRulesGeneration(appExtension, appComponentsExtension, extension)
      project.configureL8(appExtension, appComponentsExtension, extension)
    }
  }

  /**
   * Configures L8 support via rule sharing and clearing androidTest dex file generation by patching
   * the respective app and test [L8DexDesugarLibTask] tasks.
   *
   * By default, L8 will generate separate rules for test app and androidTest app L8 rules. This
   * can cause problems in minified tests for a couple reasons though! This tries to resolve these
   * via two steps.
   *
   * Issue 1: L8 will try to minify the backported APIs otherwise and can result in conflicting class names
   * between the app and test APKs. This is a little confusing because L8 treats "minified" as
   * "obfuscated" and tries to match. Since we don't care about obfuscating here, we can just
   * disable it.
   *
   * Issue 2: L8 packages `j$` classes into androidTest but doesn't match what's in the target app.
   * This causes confusion when invoking code in the target app from the androidTest classloader
   * and it then can't find some expected `j$` classes. To solve this, we feed the the test app's
   * generated `j$` rules in as inputs to the app L8 task's input rules.
   *
   * More details can be found here: https://issuetracker.google.com/issues/158018485
   *
   * Issue 3: In order for this to work, there needs to only be _one_ dex file generated and it
   * _must_ be the one in the app. This way we avoid classpath conflicts and the one in the app is
   * the source of truth. To force this, we simply clear all the generated output dex files from the
   * androidTest [L8DexDesugarLibTask] task.
   */
  private fun Project.configureL8(
    appExtension: AppExtension,
    appComponentsExtension: ApplicationAndroidComponentsExtension,
    extension: KeeperExtension
  ) {
    appComponentsExtension.onApplicableVariants(project,
      appExtension,
      verifyMinification = false
    ) { testVariant, appVariant ->
      // TODO ideally move to components entirely https://issuetracker.google.com/issues/199411020
      if (appExtension.compileOptions.isCoreLibraryDesugaringEnabled) {
        // namedLazy nesting here is unfortunate but necessary because these R8/L8 tasks don't
        // exist yet during this callback. https://issuetracker.google.com/issues/199509581
        project
          .namedLazy<L8DexDesugarLibTask>(interpolateL8TaskName(appVariant.name)) { l8Task ->
            // First merge the L8 rules into the app's L8 task
            project.namedLazy<R8Task>(interpolateR8TaskName(testVariant.name)) { provider ->
              l8Task.configure {
                keepRulesFiles.from(provider.flatMap { it.projectOutputKeepRules })
              }
            }

            l8Task
              .configure {
                val taskName = name
                keepRulesConfigurations.set(listOf("-dontobfuscate"))
                val diagnosticOutputDir = layout.buildDirectory.dir(
                  "$INTERMEDIATES_DIR/l8-diagnostics/$taskName"
                )
                  .forUseAtConfigurationTime()
                  .get()
                  .asFile

                // We can't actually declare this because AGP's NonIncrementalTask will clear it
                // during the task action
//                  outputs.dir(diagnosticOutputDir)
//                      .withPropertyName("diagnosticsDir")

                if (extension.emitDebugInformation.getOrElse(false)) {
                  doFirst {
                    val mergedFilesContent = keepRulesFiles.files.asSequence()
                      .flatMap { it.walkTopDown() }
                      .filterNot { it.isDirectory }
                      .joinToString("\n") {
                        "# Source: ${it.absolutePath}\n${it.readText()}"
                      }

                    val configurations = keepRulesConfigurations.orNull.orEmpty()
                      .joinToString(
                        "\n",
                        prefix = "# Source: extra configurations\n"
                      )


                    File(diagnosticOutputDir, "patchedL8Rules.pro")
                      .apply {
                        if (exists()) {
                          delete()
                        }
                        parentFile.mkdirs()
                        createNewFile()
                      }
                      .writeText("$mergedFilesContent\n$configurations")
                  }
                }
              }
          }

        // Now clear the outputs from androidTest's L8 task to end with
        project
          .namedLazy<L8DexDesugarLibTask>(interpolateL8TaskName(testVariant.name)) {
            it.configure {
              doLast {
                clearDir(desugarLibDex.asFile.get())
              }
            }
          }
      }
    }
  }

  private fun Project.configureKeepRulesGeneration(
    appExtension: AppExtension,
    appComponentsExtension: ApplicationAndroidComponentsExtension,
    extension: KeeperExtension
  ) {
    // Set up r8 configuration
    val r8Configuration = configurations.create(CONFIGURATION_NAME) {
      description = "R8 dependencies for Keeper. This is used solely for the PrintUses CLI"
      isVisible = false
      isCanBeConsumed = false
      isCanBeResolved = true
      defaultDependencies {
        val version = when (extension.traceReferences.enabled.get()) {
          false -> PRINTUSES_DEFAULT_VERSION
          true -> TRACE_REFERENCES_DEFAULT_VERSION
        }
        logger.debug("keeper r8 default version: $version")
        add(project.dependencies.create("com.android.tools:r8:$version"))
      }
    }

    val androidJarRegularFileProvider = layout.file(provider {
      resolveAndroidEmbeddedJar(appExtension, appComponentsExtension, "android.jar",
        checkIfExisting = true)
    })
    val androidTestJarRegularFileProvider = layout.file(provider {
      resolveAndroidEmbeddedJar(
        appExtension,
        appComponentsExtension,
        "optional/android.test.base.jar",
        checkIfExisting = false
      )
    })


    appComponentsExtension.onApplicableVariants(
      project,
      appExtension,
      verifyMinification = true
    ) { testVariant, appVariant ->
      val intermediateAppJar = createIntermediateAppJar(
        appVariant = appVariant,
        emitDebugInfo = extension.emitDebugInformation
      )
      val intermediateAndroidTestJar = createIntermediateAndroidTestJar(
        emitDebugInfo = extension.emitDebugInformation,
        testVariant = testVariant,
        appJarsProvider = intermediateAppJar.flatMap { it.appJarsFile }
      )
      val inferAndroidTestUsageProvider = tasks.register(
        "infer${testVariant.name.capitalize(Locale.US)}KeepRulesForKeeper",
        InferAndroidTestKeepRules(
          variantName = testVariant.name,
          androidTestJarProvider = intermediateAndroidTestJar,
          releaseClassesJarProvider = intermediateAppJar,
          androidJar = androidJarRegularFileProvider,
          androidTestJar = androidTestJarRegularFileProvider,
          automaticallyAddR8Repo = extension.automaticR8RepoManagement,
          enableAssertions = extension.enableAssertions,
          extensionJvmArgs = extension.r8JvmArgs,
          traceReferencesEnabled = extension.traceReferences.enabled,
          traceReferencesArgs = extension.traceReferences.arguments,
          r8Configuration = r8Configuration
        )
      )

      val prop = layout.dir(
        inferAndroidTestUsageProvider.flatMap { it.outputProguardRules.asFile })
      val testProguardFiles = runtimeConfigurationFor(testVariant.name)
        .proguardFiles()
      applyGeneratedRules(appVariant.name, prop, testProguardFiles)
    }
  }

  private fun resolveAndroidEmbeddedJar(
    appExtension: AppExtension,
    appComponentsExtension: ApplicationAndroidComponentsExtension,
    path: String,
    checkIfExisting: Boolean
  ): File {
    val compileSdkVersion = appExtension.compileSdkVersion
      ?: error("No compileSdkVersion found")
    val file = File(
      "${appComponentsExtension.sdkComponents.sdkDirectory.get().asFile}/platforms/${compileSdkVersion}/${path}")
    check(!checkIfExisting || file.exists()) {
      "No $path found! Expected to find it at: ${file.absolutePath}"
    }
    return file
  }

  private fun ApplicationAndroidComponentsExtension.onApplicableVariants(
    project: Project,
    appExtension: AppExtension,
    verifyMinification: Boolean,
    body: (AndroidTest, ApplicationVariant) -> Unit
  ) {
    onVariants { appVariant ->
      val buildType = appVariant.buildType ?: return@onVariants
      // Look for our marker extension
      appVariant.getExtension(KeeperVariantMarker::class.java) ?: return@onVariants
      appVariant.androidTest?.let { testVariant ->
        // TODO use only components after https://issuetracker.google.com/issues/199411018
        if (verifyMinification && !appExtension.buildTypes.getByName(buildType).isMinifyEnabled) {
          project.logger.error(
            """
            Keeper is configured to generate keep rules for the "${appVariant.name}" build variant, but the variant doesn't 
            have minification enabled, so the keep rules will have no effect. To fix this warning, either avoid applying 
            the Keeper plugin when android.testBuildType = $buildType or enable minification on this variant.
            """.trimIndent()
          )
          return@let
        }

        body(testVariant, appVariant)
      }
    }
  }

  private fun Project.applyGeneratedRules(
    appVariant: String,
    prop: Provider<Directory>,
    testProguardFiles: ArtifactCollection
  ) {
    val targetName = interpolateR8TaskName(appVariant)

    tasks.withType<R8Task>()
      .matching { it.name == targetName }
      .configureEach {
        logger.debug(
          "$TAG: Patching task '$name' with inferred androidTest proguard rules"
        )
        configurationFiles.from(prop)
        configurationFiles.from(testProguardFiles.artifactFiles)
      }
  }

  // TODO can this return a provider?
  // TODO hopefully can be removed with https://issuetracker.google.com/issues/199436586
  private fun Project.runtimeConfigurationFor(variantName: String): Configuration {
    return configurations.getByName("${variantName}RuntimeClasspath")
  }

  /**
   * Creates an intermediate androidTest.jar consisting of all the classes compiled for the androidTest source set.
   * This output is used in the inferAndroidTestUsage task.
   */
  private fun Project.createIntermediateAndroidTestJar(
    emitDebugInfo: Provider<Boolean>,
    testVariant: AndroidTest,
    appJarsProvider: Provider<RegularFile>
  ): TaskProvider<out AndroidTestVariantClasspathJar> {
    return tasks.register<AndroidTestVariantClasspathJar>(
      "jar${testVariant.name.capitalize(Locale.US)}ClassesForKeeper"
    ) {
      group = KEEPER_TASK_GROUP
      this.emitDebugInfo.value(emitDebugInfo)
      this.appJarsFile.set(appJarsProvider)

      with(testVariant) {
        from(artifacts.getAll(MultipleArtifact.ALL_CLASSES_DIRS))
        setArtifacts(runtimeConfigurationFor(name).classesJars())
      }

      val outputDir = layout.buildDirectory.dir("$INTERMEDIATES_DIR/${testVariant.name}")
      val diagnosticsDir = layout.buildDirectory.dir(
        "$INTERMEDIATES_DIR/${testVariant.name}/diagnostics"
      )
      this.diagnosticsOutputDir.set(diagnosticsDir)
      archiveFile.set(outputDir.map {
        it.file("classes.jar")
      })
    }
  }

  /**
   * Creates an intermediate app.jar consisting of all the classes compiled for the target app variant. This
   * output is used in the inferAndroidTestUsage task.
   */
  private fun Project.createIntermediateAppJar(
    appVariant: ApplicationVariant,
    emitDebugInfo: Provider<Boolean>
  ): TaskProvider<out VariantClasspathJar> {
    return tasks.register<VariantClasspathJar>(
      "jar${appVariant.name.capitalize(Locale.US)}ClassesForKeeper"
    ) {
      group = KEEPER_TASK_GROUP
      this.emitDebugInfo.set(emitDebugInfo)
      with(appVariant) {
        from(artifacts.getAll(MultipleArtifact.ALL_CLASSES_DIRS))
        setArtifacts(runtimeConfigurationFor(name).classesJars())
      }

      val outputDir = layout.buildDirectory.dir("$INTERMEDIATES_DIR/${appVariant.name}")
      val diagnosticsDir = layout.buildDirectory.dir(
        "$INTERMEDIATES_DIR/${appVariant.name}/diagnostics"
      )
      diagnosticsOutputDir.set(diagnosticsDir)
      archiveFile.set(outputDir.map { it.file("classes.jar") })
      appJarsFile.set(outputDir.map { it.file("jars.txt") })
    }
  }
}

private fun Configuration.classesJars(): ArtifactCollection {
  return artifactView(ArtifactType.CLASSES_JAR)
}

private fun Configuration.proguardFiles(): ArtifactCollection {
  return artifactView(ArtifactType.FILTERED_PROGUARD_RULES)
}

private fun Configuration.artifactView(artifactType: ArtifactType): ArtifactCollection {
  return incoming
    .artifactView {
      attributes {
        attribute(
          AndroidArtifacts.ARTIFACT_TYPE,
          artifactType.type
        )
      }
    }
    .artifacts
}

/** Copy of the stdlib version until it's stable. */
internal fun String.capitalize(locale: Locale): String {
  if (isNotEmpty()) {
    val firstChar = this[0]
    if (firstChar.isLowerCase()) {
      return buildString {
        val titleChar = firstChar.toTitleCase()
        if (titleChar != firstChar.toUpperCase()) {
          append(titleChar)
        } else {
          append(this@capitalize.substring(0, 1).toUpperCase(locale))
        }
        append(this@capitalize.substring(1))
      }
    }
  }
  return this
}

<<<<<<< HEAD
/**
 * Similar to [TaskContainer.named], but waits until the task is registered if it doesn't exist,
 * yet. If the task is never registered, then this method will throw an error after the
 * configuration phase.
 */
private inline fun <reified T : Task> Project.namedLazy(
  targetName: String,
  crossinline action: (TaskProvider<T>) -> Unit
) {
  try {
    action(tasks.named<T>(targetName))
    return
  } catch (ignored: UnknownTaskException) {
  }

  var didRun = false
=======
private fun clearDir(path: File) {
  if (!path.isDirectory) {
    if (path.exists()) {
      path.deleteRecursively()
    }
    if (!path.mkdirs()) {
      throw IOException(String.format("Could not create empty folder %s", path))
    }
    return
  }

  path.listFiles()?.forEach(File::deleteRecursively)
}

private class VariantFilterImpl(variant: BaseVariant) : VariantFilter {
  @Suppress("PropertyName")
  var _ignored: Boolean = false
>>>>>>> 8cb608d0

  tasks.withType<T> {
    if (name == targetName) {
      action(tasks.named<T>(name))
      didRun = true
    }
  }

  afterEvaluate {
    if (!didRun) {
      throw GradleException("Didn't find task $name with type ${T::class}.")
    }
  }
}<|MERGE_RESOLUTION|>--- conflicted
+++ resolved
@@ -469,7 +469,6 @@
   return this
 }
 
-<<<<<<< HEAD
 /**
  * Similar to [TaskContainer.named], but waits until the task is registered if it doesn't exist,
  * yet. If the task is never registered, then this method will throw an error after the
@@ -486,7 +485,21 @@
   }
 
   var didRun = false
-=======
+
+  tasks.withType<T> {
+    if (name == targetName) {
+      action(tasks.named<T>(name))
+      didRun = true
+    }
+  }
+
+  afterEvaluate {
+    if (!didRun) {
+      throw GradleException("Didn't find task $name with type ${T::class}.")
+    }
+  }
+}
+
 private fun clearDir(path: File) {
   if (!path.isDirectory) {
     if (path.exists()) {
@@ -499,23 +512,4 @@
   }
 
   path.listFiles()?.forEach(File::deleteRecursively)
-}
-
-private class VariantFilterImpl(variant: BaseVariant) : VariantFilter {
-  @Suppress("PropertyName")
-  var _ignored: Boolean = false
->>>>>>> 8cb608d0
-
-  tasks.withType<T> {
-    if (name == targetName) {
-      action(tasks.named<T>(name))
-      didRun = true
-    }
-  }
-
-  afterEvaluate {
-    if (!didRun) {
-      throw GradleException("Didn't find task $name with type ${T::class}.")
-    }
-  }
 }